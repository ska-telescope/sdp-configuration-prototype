--- conflicted
+++ resolved
@@ -60,13 +60,9 @@
 
 # Publish Coverage reports
 pages:
-<<<<<<< HEAD
-  stage: deploy
+  stage: posttest
   before_script:
     - coverage html
-=======
-  stage: posttest
->>>>>>> 130158de
   script:
     - mv htmlcov/ public/
   artifacts:
