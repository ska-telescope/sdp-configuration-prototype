#
# Note: Tests can be run locally with
#   gitlab-runner exec <executor, eg. docker> <job name>
#

variables:
  GIT_STRATEGY: clone

workflow:
  rules:
    - if: $CI_MERGE_REQUEST_ID
    - if: $CI_COMMIT_BRANCH

stages:
  - build
  - test
  - post_test
  - linting
  - build_docker
  - publish
  - pages

# ============================================================================
# Include common definitions and jobs for each component
# ============================================================================

include:
  - local: /scripts/.gitlab-ci-common.yml # Common definitions
  - local: /src/logging/.gitlab-ci.yml
  - local: /src/config_db/.gitlab-ci.yml
  - local: /src/tango_sdp_master/.gitlab-ci.yml
  - local: /src/tango_sdp_subarray/.gitlab-ci.yml
  - local: /src/console/.gitlab-ci.yml
  - local: /src/processing_controller/.gitlab-ci.yml
  - local: /src/helm_deploy/.gitlab-ci.yml
  - local: /src/vis_receive/.gitlab-ci.yml

# ============================================================================
# Build documentation
# ============================================================================

build_docs:
  stage: test
  image: nexus.engageska-portugal.pt/sdp-prototype/pytango_ska_dev:latest
  before_script:
    - pip install -r docs/requirements.txt
  script:
    - make -C docs html
  artifacts:
    paths: [docs/build/html/]
    expire_in: 1 day

# ============================================================================
# Generate test reports
# ============================================================================

# Generate combined test coverage report

coverage_report:
  stage: post_test
  tags: [docker]
  image: python:latest
  before_script:
<<<<<<< HEAD
    # The sub-projects run with this version so enforce it. There should be a better way of handling this.
=======
>>>>>>> 71ec7dde
    - pip install coverage
    - pip install coveralls
    - pip install pyyaml
    - pip install anybadge
<<<<<<< HEAD
    #- pip install python-coveralls
=======
>>>>>>> 71ec7dde
  script:
    - coverage --version
    - coverage combine *.coverage
    - coverage report
    - coverage html
    - coverage xml
    - mkdir -p build/reports
    - chmod 777 build/reports
    - mv coverage.xml ./build/reports/code-coverage.xml
    - cov=$(grep -m 1 data-ratio htmlcov/index.html | cut -d">" -f2 | cut -d% -f1)
    - anybadge -l "coverage report" -v ${cov} -f build/cov_report.svg coverage
  coverage: '/TOTAL\s+\d+\s+\d+\s+\d+\s+\d+\s+(\d+\%)/'
  after_script:
    # FIXME: this is not working but doesn't break the build.
    - coveralls --merge=coveralls.json
  artifacts:
    paths:
    - htmlcov
    - ./build
    expire_in: 1 week

<<<<<<< HEAD
linting:
  image: nexus.engageska-portugal.pt/ska-docker/ska-python-buildenv:latest
  tags:
    - docker
  stage: linting
=======
# Generate linting report

linting:
  stage: linting
  image: nexus.engageska-portugal.pt/ska-docker/ska-python-buildenv:latest
  tags:
    - docker
>>>>>>> 71ec7dde
  before_script:
    - pip install pylint_junit pylint2junit
  script:
    - cd src
    - pylint -v --exit-zero --output-format=pylint2junit.JunitReporter
      config_db/ska_sdp_config
      helm_deploy
      logging/ska_sdp_logging
      processing_controller/processing_controller
      pss_receive/pss-receive
      pss_receive/pss-send
      tango_sdp_master/SDPMaster
      tango_sdp_subarray/SDPSubarray
      > ../build/reports/linting.xml
  when: always
  artifacts:
    paths:
      - ./build
<<<<<<< HEAD
=======
    expire_in: 1 week
>>>>>>> 71ec7dde

# ============================================================================
# Publish reports
# ============================================================================

# Generate GitLab pages

pages:
  stage: pages
  tags: [docker]
  image: python:latest
  dependencies: [coverage_report]
  script:
    # Publish the output of coverage_report
    - mv htmlcov public
    - mv build/cov_report.svg public
  artifacts:
    paths: [public/]
<<<<<<< HEAD
=======
    expire_in: 1 week
>>>>>>> 71ec7dde
  rules:
    - if: '$CI_MERGE_REQUEST_TARGET_BRANCH_NAME == "master"'
      when: on_success

create_ci_metrics:
  stage: .post
  image: nexus.engageska-portugal.pt/ska-docker/ska-python-buildenv:latest
  when: always
  tags: [docker]
  script:
    # Gitlab CI badges creation: START
    - apt-get -y update
    - apt-get install -y curl --no-install-recommends
    - curl -s https://gitlab.com/ska-telescope/ci-metrics-utilities/raw/master/scripts/ci-badges-func.sh | sh
    # Gitlab CI badges creation: END
  artifacts:
    paths:
      - ./build
    expire_in: 1 week<|MERGE_RESOLUTION|>--- conflicted
+++ resolved
@@ -61,18 +61,10 @@
   tags: [docker]
   image: python:latest
   before_script:
-<<<<<<< HEAD
-    # The sub-projects run with this version so enforce it. There should be a better way of handling this.
-=======
->>>>>>> 71ec7dde
     - pip install coverage
     - pip install coveralls
     - pip install pyyaml
     - pip install anybadge
-<<<<<<< HEAD
-    #- pip install python-coveralls
-=======
->>>>>>> 71ec7dde
   script:
     - coverage --version
     - coverage combine *.coverage
@@ -94,21 +86,14 @@
     - ./build
     expire_in: 1 week
 
-<<<<<<< HEAD
-linting:
-  image: nexus.engageska-portugal.pt/ska-docker/ska-python-buildenv:latest
-  tags:
-    - docker
-  stage: linting
-=======
-# Generate linting report
+  extends: .test_python
 
+# Generate linting report.
 linting:
   stage: linting
   image: nexus.engageska-portugal.pt/ska-docker/ska-python-buildenv:latest
   tags:
     - docker
->>>>>>> 71ec7dde
   before_script:
     - pip install pylint_junit pylint2junit
   script:
@@ -127,10 +112,7 @@
   artifacts:
     paths:
       - ./build
-<<<<<<< HEAD
-=======
     expire_in: 1 week
->>>>>>> 71ec7dde
 
 # ============================================================================
 # Publish reports
@@ -149,10 +131,7 @@
     - mv build/cov_report.svg public
   artifacts:
     paths: [public/]
-<<<<<<< HEAD
-=======
     expire_in: 1 week
->>>>>>> 71ec7dde
   rules:
     - if: '$CI_MERGE_REQUEST_TARGET_BRANCH_NAME == "master"'
       when: on_success
