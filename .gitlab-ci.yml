--- conflicted
+++ resolved
@@ -31,8 +31,6 @@
 # Update XRAY links in JIRA
 xray:
   stage: posttest
-<<<<<<< HEAD
-=======
   only:
     - master
   #tags: [ska]
@@ -42,7 +40,6 @@
   # dependencies: [test]
   # commented above out because it's breaking the build
   # https://confluence.xpand-it.com/display/public/XRAY/Import+Execution+Results+-+REST
->>>>>>> 3599def4
   script:
     - 'curl -X POST -H "Content-Type: application/json"
          -H "Authorization: Basic $JIRA_AUTH"
