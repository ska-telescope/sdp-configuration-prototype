@XR-11
Feature: SDPSubarray device
	#300-000000-029 rev 04 SDP to TM ICD
	#
	#Section 2.4.1 Control, State and Configuration


	@XTP-119 @XTP-118
	Scenario: Device Startup
		Given I have a SDPSubarray device
		When the device is initialised
		Then State should be OFF
		And obsState should be IDLE
		And adminMode should be OFFLINE
		And healthState should be OK


	#When assigning resources to the SDPSubarray device, the device state transitions must follow the [Subarray State Model|https://confluence.skatelescope.org/display/SE/Subarray+State+Model] and behaviour defined for the [Subarray Device interface description|https://confluence.skatelescope.org/pages/viewpage.action?pageId=74716479].
	#
	#This requires that after successful assignment of resources no exceptions are thrown, device state is ON, the obsState remains in IDLE, and the adminMode is ONLINE.
	@XTP-120 @XTP-118
	Scenario: AssignResources command successful
		Given I have a SDPSubarray device
		When I set adminMode to ONLINE
		And I call AssignResources
		Then State should be ON
		And obsState should be IDLE
		And adminMode should be ONLINE



	@XTP-121 @XTP-118
	Scenario Outline: AssignResources fails when obsState is not IDLE
		Given I have a SDPSubarray device
		When obsState is <value>
		Then calling AssignResources raises tango.DevFailed

		Examples:
		| value       |
		| CONFIGURING |
		| READY       |
		| SCANNING    |
		| ABORTED     |
		| FAULT       |



	@XTP-122 @XTP-118
	Scenario: ReleaseResources command successful
		Given I have a SDPSubarray device
		When obsState is IDLE
		And I call ReleaseResources
		Then State should be OFF
		And obsState should be IDLE
		And adminMode should be ONLINE or MAINTENANCE



	@XTP-193 @XTP-118
	Scenario Outline: ReleaseResources fails when obsState is not IDLE
		Given I have a SDPSubarray device
		When obsState is <value>
		Then calling ReleaseResources raises tango.DevFailed

		Examples:
		| value       |
		| CONFIGURING |
		| READY       |
		| SCANNING    |
		| ABORTED     |
		| FAULT       |


	#Tests successful execution of the SDP Subarray Configure command.
	@XTP-123 @XTP-118
	Scenario: Configure command successful
		Given I have a SDPSubarray device
		When obsState is IDLE
		And I call Configure
		Then obsState should be READY
		And The receiveAddresses attribute returns expected values



	#Test that the SDPSubarray {{ConfigureScan}} command executes successfully and updates the obsState attribute as expected.
	@XTP-176 @XTP-118
	Scenario: ConfigureScan command successful
		Given I have a SDPSubarray device
		When obsState is READY
		And I call ConfigureScan
		Then obsState should be READY



	@XTP-191 @XTP-118
	Scenario: StartScan command successful
		Given I have a SDPSubarray device
		When obsState is READY
		And I call StartScan
		Then obsState should be SCANNING



	@XTP-192 @XTP-118
	Scenario: EndScan command successful
		Given I have a SDPSubarray device
		When obsState is SCANNING
		And I call EndScan
<<<<<<< HEAD
		Then obsState should be READY
=======
		Then obsState should be READY
		And The receiveAddresses attribute returns an empty JSON object
>>>>>>> e38fa969
<|MERGE_RESOLUTION|>--- conflicted
+++ resolved
@@ -106,9 +106,5 @@
 		Given I have a SDPSubarray device
 		When obsState is SCANNING
 		And I call EndScan
-<<<<<<< HEAD
 		Then obsState should be READY
-=======
-		Then obsState should be READY
-		And The receiveAddresses attribute returns an empty JSON object
->>>>>>> e38fa969
+		And The receiveAddresses attribute returns an empty JSON object