--- conflicted
+++ resolved
@@ -1,16 +1,9 @@
 # coding: utf-8
 """SDP Subarray device tests."""
-<<<<<<< HEAD
 # pylint: disable=redefined-outer-name
 # pylint: disable=protected-access
 
 import json
-=======
-# pylint: disable=redefined-outer-name,fixme
-
-import json
-import logging
->>>>>>> e38fa969
 from os.path import dirname, join
 from unittest.mock import MagicMock
 
@@ -21,11 +14,7 @@
 from pytest_bdd import (given, parsers, scenarios, then, when)
 
 from SDPSubarray import AdminMode, HealthState, ObsState, SDPSubarray, \
-<<<<<<< HEAD
     init_logger, LOG
-=======
-    init_logger
->>>>>>> e38fa969
 
 # -----------------------------------------------------------------------------
 # Scenarios : Specify what we want the software to do
@@ -35,18 +24,14 @@
 scenarios('./1_XR-11.feature')
 
 
-<<<<<<< HEAD
 # Initialise logger for cases where the python logging output is useful
 # to debug tests.
-=======
->>>>>>> e38fa969
 init_logger(level='DEBUG')
 
 
 # -----------------------------------------------------------------------------
 # Mock functions
 # -----------------------------------------------------------------------------
-<<<<<<< HEAD
 
 def mock_read_cbf_output_link():
     """Mock replacement of SDPSubarray device _read_channel_link_map method."""
@@ -55,16 +40,6 @@
     with open(path, 'r') as file:
         channel_link_map = file.read()
     LOG.debug('Mocking read of cbfOutputLinks attribute! (%s)', filename)
-=======
-def read_channel_link_map():
-    """Mock replacement of SDPSubarray device _read_channel_link_map method."""
-    channel_link_map_path = join(dirname(__file__), 'data',
-                                 'channel-links-empty.json')
-    with open(channel_link_map_path, 'r') as file:
-        channel_link_map = file.read()
-    # TODO(BMo) Validate against agreed schema
-    logging.debug('Mock channel link map loaded!')
->>>>>>> e38fa969
     return channel_link_map
 
 
@@ -79,19 +54,11 @@
 
     :param tango_context: fixture providing a TangoTestContext
     """
-<<<<<<< HEAD
     # Mock the SDPSubarray._read_cbf_out_link() method so that
     # it does not need to connect to a CSP subarray device.
     SDPSubarray.set_feature_toggle_default('cbf_output_link', True)
     SDPSubarray._read_cbf_output_link = MagicMock(
         side_effect=mock_read_cbf_output_link)
-=======
-    # Mock the SDPSubarray._read_channel_link_map() method so that
-    # it does not need to connect to a CSP subarray device.
-    # pylint: disable=protected-access
-    SDPSubarray._read_channel_link_map = MagicMock(
-        side_effect=read_channel_link_map)
->>>>>>> e38fa969
     return tango_context.device
 
 
@@ -166,19 +133,10 @@
 
     :param subarray_device: An SDPSubarray device.
     """
-<<<<<<< HEAD
     pb_config_path = join(dirname(__file__), 'data', 'command_Configure.json')
     with open(pb_config_path, 'r') as file:
         pb_config = file.read()
 
-=======
-    pb_config_path = join(dirname(__file__), 'data',
-                          'pb_config.json')
-    with open(pb_config_path, 'r') as file:
-        pb_config = file.read()
-
-    # subarray_device.toggleReadCbfOutLink = False
->>>>>>> e38fa969
     subarray_device.Configure(pb_config)
 
 
@@ -301,8 +259,6 @@
     """
     receive_addresses = subarray_device.receiveAddresses
     # print(json.dumps(json.loads(receive_addresses), indent=2))
-<<<<<<< HEAD
-
     data_path = join(dirname(__file__), 'data')
 
     if not SDPSubarray.is_feature_active('cbf_output_link'):
@@ -319,13 +275,6 @@
 
     receive_addresses = json.loads(receive_addresses)
     assert receive_addresses == expected
-=======
-    expected_output_file = join(dirname(__file__), 'data',
-                                'receiveAddresses-empty.json')
-    with open(expected_output_file, 'r') as file:
-        expected = json.loads(file.read())
-    receive_addresses = json.loads(receive_addresses)
-    assert receive_addresses == expected
 
 
 @then('The receiveAddresses attribute returns an empty JSON object')
@@ -335,5 +284,4 @@
     :param subarray_device: An SDPSubarray device.
     """
     receive_addresses = subarray_device.receiveAddresses
-    assert str(receive_addresses) == 'null'
->>>>>>> e38fa969
+    assert str(receive_addresses) == 'null'