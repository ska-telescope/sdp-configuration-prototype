# Local Gitlab-CI file for SDP Subarray

# ============================================================================
# Build python packages
# ============================================================================

build:ska-sdp-subarray_dev: # Executed on a commit
  extends: .build_python_dev
  variables:
    BUILD_PATH: src/tango_sdp_subarray

build:ska-sdp-subarray:
  extends: .build_python_release
  variables:
    BUILD_PATH: src/tango_sdp_subarray

# ============================================================================
# Testing built python package
# ============================================================================

test:ska-sdp-subarray:
  extends: .tango_tests
  stage: test
#  services:
#    - name: quay.io/coreos/etcd:latest
#      alias: etcd
#      command:
#        - /usr/local/bin/etcd
#        - "--advertise-client-urls=http://0.0.0.0:2379"
#        - "--listen-client-urls=http://0.0.0.0:2379"
#        - "--initial-advertise-peer-urls=http://0.0.0.0:2380"
#        - "--listen-peer-urls=http://0.0.0.0:2380"
#        - "--initial-cluster=default=http://0.0.0.0:2380"
  variables:
    SDP_CONFIG_HOST: etcd
    TOGGLE_CONFIG_DB: 0
    TOGGLE_CBF_OUTPUT_LINK: 1
  before_script:
<<<<<<< HEAD
    - pip install --upgrade ska-sdp-logging ska-sdp-config
    - pip install future
    - pip install --index-url https://nexus.engageska-portugal.pt/repository/pypi/simple lmcbaseclasses==0.5.1
=======
    - python3 -m pip install --upgrade ska-sdp-logging ska-sdp-config
>>>>>>> c120e82c
  script:
    - cd src/tango_sdp_subarray
    - mkdir -p build/reports
    - python setup.py test
#    - mv .coverage ../../$CI_JOB_NAME.coverage
    - mv htmlcov build/sdp_subarray_htmlcov
    - mv coverage.xml build/code-coverage.xml
    - mv build ../../build
  artifacts:
    paths:
      - build
    expire_in: 1 week
    when: always

## ============================================================================
## Publish python packages
## ============================================================================

publish:ska-sdp-subarray-dev:
  extends: .publish_python_dev
  dependencies:
    - build:ska-sdp-subarray_dev
  variables:
    BUILD_PATH: src/tango_sdp_subarray

publish:ska-sdp-subarray:
  extends: .publish_python_release
  dependencies:
    - build:ska-sdp-subarray
  variables:
    BUILD_PATH: src/tango_sdp_subarray

## ============================================================================
## Build, tag and push Docker development images
## ============================================================================

# This needs to be updated. Might be best to use Gitlab registry for
# development images, otherwise it will load the nexus registry with lots of
# development images.

# Build and push `tangods_sdp_subarray` image.
build:tangods_sdp_subarray:
  stage: build
  extends: .build_docker
  variables:
    BUILD_PATH: src/tango_sdp_subarray

### ============================================================================
### Test Docker development images
### ============================================================================
#
## Placeholder for testing. Currently not doing anything.
# test:tangods_sdp_subarray:
#  stage: test
#  extends: .pull_docker
#  variables:
#    BUILD_PATH: src/tango_sdp_subarray
#  script:
#    - echo "Placeholder for testing docker images"

## ============================================================================
## Tag and push Docker latest images (master only)
## ============================================================================

publish:tangods_sdp_subarray:
  extends: .publish_template
  dependencies:
    - build:tangods_sdp_subarray
  variables:
    BUILD_PATH: src/tango_sdp_subarray


## Create an XRay test execution report
## (currently only for the SDPSubarray tests)
#.xray_report:
#  stage: post_test
#  tags: [docker]
#  image: python:latest
#  script:
#    - 'curl -X POST -H "Content-Type: application/json" --fail
#         -H "Authorization: Basic $JIRA_AUTH"
#         --data @cucumber.json
#         https://jira.skatelescope.org/rest/raven/1.0/import/execution/cucumber'
#  retry: 2 # In case JIRA doesn't work first time
#
## Update XRay links in JIRA automatically This is done only for the master
#xray_report:
#  extends: .xray_report
#  when: always
#  only: [master]
#  allow_failure: true<|MERGE_RESOLUTION|>--- conflicted
+++ resolved
@@ -36,17 +36,11 @@
     TOGGLE_CONFIG_DB: 0
     TOGGLE_CBF_OUTPUT_LINK: 1
   before_script:
-<<<<<<< HEAD
-    - pip install --upgrade ska-sdp-logging ska-sdp-config
-    - pip install future
-    - pip install --index-url https://nexus.engageska-portugal.pt/repository/pypi/simple lmcbaseclasses==0.5.1
-=======
     - python3 -m pip install --upgrade ska-sdp-logging ska-sdp-config
->>>>>>> c120e82c
   script:
     - cd src/tango_sdp_subarray
     - mkdir -p build/reports
-    - python setup.py test
+    - python3 setup.py test
 #    - mv .coverage ../../$CI_JOB_NAME.coverage
     - mv htmlcov build/sdp_subarray_htmlcov
     - mv coverage.xml build/code-coverage.xml
