# -*- coding: utf-8 -*-
"""Tango SDPSubarray device module."""
# pylint: disable=invalid-name
# pylint: disable=too-many-lines
# pylint: disable=wrong-import-position
# pylint: disable=too-many-public-methods
# pylint: disable=fixme

import os
import sys
import time
import signal
import logging
import json
from enum import IntEnum, unique
import jsonschema

# Use LMC base classes and thus SKA logging
from ska.base import SKASubarray
from ska.base.control_model import AdminMode, ObsState, HealthState

import tango
from tango import AttrWriteType, AttributeProxy, ConnectionFailed, Database, \
    DbDevInfo, DevState
from tango.server import attribute, command, \
    device_property, run

sys.path.insert(0, os.path.join(os.path.dirname(__file__)))
from release import VERSION as SERVER_VERSION  # noqa

try:
    import ska_sdp_config
except ImportError:
    ska_sdp_config = None

LOG = logging.getLogger()


@unique
class FeatureToggle(IntEnum):
    """Feature Toggles."""

    CONFIG_DB = 1  #: Enable / Disable the Config DB
    CBF_OUTPUT_LINK = 2  #: Enable / Disable use of of the CBF OUTPUT LINK
    AUTO_REGISTER = 3  #: Enable / Disable tango db auto-registration


class SDPSubarray(SKASubarray):
    """SDP Subarray device class.

    .. note::
        Inherits from SKASubArray - and thus will use ska_logging

    """

    # pylint: disable=attribute-defined-outside-init
    # pylint: disable=too-many-instance-attributes
    # pylint: disable=no-self-use

    # __metaclass__ = DeviceMeta

    # -----------------
    # Device Properties
    # -----------------

    SdpMasterAddress = device_property(
        dtype='str',
        doc='FQDN of the SDP Master',
        default_value='mid_sdp/elt/master'
    )

    # ----------
    # Attributes
    # ----------

    serverVersion = attribute(
        label='Server Version',
        dtype=str,
        access=AttrWriteType.READ,
        doc='The version of the SDP Subarray device'
    )

    obsState = attribute(
        label='Obs State',
        dtype=ObsState,
        access=AttrWriteType.READ_WRITE,
        doc='The device obs state.'
    )

    healthState = attribute(
        label='Health state',
        dtype=HealthState,
        access=AttrWriteType.READ,
        doc='The health state reported for this device.',
        polling_period=1000
    )

    receiveAddresses = attribute(
        label='Receive Addresses',
        dtype=str,
        access=AttrWriteType.READ,
        doc='Host addresses for the visibility receive workflow as a '
            'JSON string.',
        polling_period=1000
    )

    processingBlockState = attribute(
        label='State of real-time processing blocks',
        dtype=str,
        access=AttrWriteType.READ,
        doc='Processing block states for real-time workflows as a '
            'JSON string.',
        polling_period=5000
    )

    # ---------------
    # General methods
    # ---------------

    def init_device(self):
        """Initialise the device."""
        # Device.init_device(self)
        super().init_device()

        # self.write_loggingLevel(LoggingLevel.DEBUG)
        # LOG.setLevel(logging.DEBUG)
        self.set_state(DevState.INIT)
        LOG.info('Initialising SDP Subarray: %s', self.get_name())

        # Initialise attributes
        self._set_obs_state(ObsState.IDLE)
        self._set_admin_mode(AdminMode.ONLINE)
        self._set_health_state(HealthState.OK)
        self._set_receive_addresses(None)

        # Initialise instance variables
        self._sbi_id = None
        self._cbf_outlink_address = None

        if ska_sdp_config is not None \
                and self.is_feature_active(FeatureToggle.CONFIG_DB):
            self._config_db_client = ska_sdp_config.Config()
            LOG.debug('SDP Config DB enabled')
        else:
            self._config_db_client = None
            LOG.warning('SDP Config DB disabled %s',
                        '(ska_sdp_config package not found)'
                        if ska_sdp_config is None
                        else 'by feature toggle')

        if self.is_feature_active(FeatureToggle.CBF_OUTPUT_LINK):
            LOG.debug('CBF output link enabled')
        else:
            LOG.debug('CBF output link disabled')

        # The subarray device is initialised in the OFF state.
        self.set_state(DevState.OFF)
        LOG.info('SDP Subarray initialised: %s', self.get_name())

    def always_executed_hook(self):
        """Run for on each call."""

    def delete_device(self):
        """Device destructor."""
        LOG.info('Deleting subarray device: %s', self.get_name())

    # ------------------
    # Attributes methods
    # ------------------

    def read_serverVersion(self):
        """Get the SDPSubarray device server version attribute.

        :returns: The SDP subarray device server version.

        """
        return SERVER_VERSION

    def read_obsState(self):
        """Get the obsState attribute.

        :returns: The current obsState attribute value.

        """
        return self._obs_state

    def read_adminMode(self):
        """Get the adminMode attribute.

        :returns: The current adminMode attribute value.

        """
        return self._admin_mode

    def read_healthState(self):
        """Get the healthState attribute.

        :returns: The current healthState attribute value.

        """
        return self._health_state

    def read_receiveAddresses(self):
        """Get the receive addresses.

        More details are provided on SKA confluence at the address:
        http://bit.ly/2Gad55Q

        :returns: JSON describing receive addresses

        """
        return json.dumps(self._receive_addresses)

    def read_processingBlockState(self):
        """Get the states of the real-time processing blocks.

        :returns: JSON describing real-time processing block states

        """
        pb_state_list = []

        if self._config_db_client is not None and self._sbi_id is not None:
            for txn in self._config_db_client.txn():
                sb = txn.get_scheduling_block(self._sbi_id)
                pb_realtime = sb.get('pb_realtime')
                for pb_id in pb_realtime:
                    pb_state = txn.get_processing_block_state(pb_id)
                    pb_state['id'] = pb_id
                    pb_state_list.append(pb_state)

        return json.dumps(pb_state_list)

    def write_obsState(self, obs_state):
        """Set the obsState attribute.

        :param obs_state: An observation state enum value.

        """
        self._set_obs_state(obs_state)

    def write_adminMode(self, admin_mode):
        """Set the adminMode attribute.

        :param admin_mode: An admin mode enum value.

        """
        # pylint: disable=arguments-differ
        self._set_admin_mode(admin_mode)

    # --------
    # Commands
    # --------

    @command(dtype_in=str, doc_in='Resource configuration JSON string')
    def AssignResources(self, config=''):
        """Assign resources to the subarray.

        This is currently a noop for SDP!

        Following the description of the SKA subarray device model,
        resources can only be assigned to the subarray device when the
        obsState attribute is IDLE. Once resources are assigned to the
        subarray device, the device state transitions to ON.

        :param config: Resource specification (currently ignored)

        """
        # pylint: disable=unused-argument
        # pylint: disable=arguments-differ
        # FIXME Look more at these issues
        LOG.info('-------------------------------------------------------')
        LOG.info('AssignResources (%s)', self.get_name())
        LOG.info('AssignResources - currently a NOOP for SDP')
        LOG.info('-------------------------------------------------------')
        self._require_obs_state([ObsState.IDLE])
        self._require_admin_mode([AdminMode.ONLINE, AdminMode.MAINTENANCE,
                                  AdminMode.RESERVED])
        LOG.warning('Assigning resources - calling SKASubarray')
        super().AssignResources(config)
    #   LOG.debug('Setting device state to ON') In SKASubarray?
    #   self.set_state(DevState.ON)
        LOG.info('-------------------------------------------------------')
        LOG.info('AssignResources Successful!')
        LOG.info('-------------------------------------------------------')

    @command(dtype_in=str, doc_in='Resource configuration JSON string')
    def ReleaseResources(self, config=''):
        """Release resources assigned to the subarray.

        This is currently a noop for SDP!

        Following the description of the SKA subarray device model,
        when all resources are released the device state should transition to
        OFF. Releasing resources is only allowed when the obsState is IDLE.

        :param config: Resource specification (currently ignored).

        """
        # pylint: disable=arguments-differ
        # pylint: disable=unused-argument
        # FIXME: Look more at these issues
        LOG.info('-------------------------------------------------------')
        LOG.info('ReleaseResources (%s)', self.get_name())
        LOG.info('-------------------------------------------------------')
        self._require_obs_state([ObsState.IDLE])
        self._require_admin_mode([AdminMode.OFFLINE, AdminMode.NOT_FITTED],
                                 invert=True)
        LOG.warning('Release resources is currently a no-op!')
        LOG.warning('Release resources - calling SKASubarray')
        super().AssignResources(config)
        LOG.debug('Setting device state to OFF')
        self.set_state(DevState.OFF)
        # FIXME: Should this be handled by SKASubarray?
        LOG.info('-------------------------------------------------------')
        LOG.info('ReleaseResources Successful!')
        LOG.info('-------------------------------------------------------')

    @command(dtype_in=str, doc_in='Processing block configuration JSON string')
    def Configure(self, config_str):
        """Configure processing associated with this subarray.

        This is achieved by providing a JSON string containing an array of
        processing block definitions that specify the workflows to
        execute and their parameters. The workflows may be real-time or
        batch.

        :param config_str: Processing block configuration JSON string.

        """
        LOG.info('-------------------------------------------------------')
        LOG.info('Configure (%s)', self.get_name())
        LOG.info('-------------------------------------------------------')

        # Check obsState is IDLE, and set to CONFIGURING
        self._require_obs_state([ObsState.IDLE])
        self._set_obs_state(ObsState.CONFIGURING)

        # self.set_state(DevState.ON)

        # Validate the JSON configuration string
        config = self._validate_json_config(config_str, 'configure.json')

        if config is None:
            # Validation has failed, so set obsState back to IDLE and raise
            # an error
            self._set_obs_state(ObsState.IDLE)
            self._raise_command_error('Configuration validation failed')
            return

        # Create the scheduling block and processing blocks in the config DB
        self._create_processing_blocks(config)

        # Set the receive addresses for the first scan
        scan_id = config.get('scanId')
        receive_addresses = self._get_receive_addresses(scan_id)
        self._set_receive_addresses(receive_addresses)

<<<<<<< HEAD
        # Set the obsState to
=======
        # Set SB status to READY
        self._update_sb_status('READY')

        # Set the obsState to READY
>>>>>>> d6955b49
        self._set_obs_state(ObsState.READY)

        LOG.info('-------------------------------------------------------')
        LOG.info('Configure successful!')
        LOG.info('-------------------------------------------------------')

    @command(dtype_in=str, doc_in='Scan configuration JSON string')
    def ConfigureScan(self, config_str):
        """Configure the subarray device to execute a scan.

        This allows scan specific, late-binding information to be provided
        to the configured real-time workflows.

        ConfigureScan is only allowed in the READY obsState and should
        leave the Subarray device in the READY obsState when configuring
        is complete. While Configuring the Scan the obsState is set to
        CONFIGURING.

        :param config_str: Scan configuration JSON string.

        """
        LOG.info('-------------------------------------------------------')
        LOG.info('ConfigureScan (%s)', self.get_name())
        LOG.info('-------------------------------------------------------')

        # Check the obsState is READY and set to CONFIGURING
        self._require_obs_state([ObsState.READY])
        self._set_obs_state(ObsState.CONFIGURING)

        # Validate JSON configuration string
        config = self._validate_json_config(config_str, 'configure_scan.json')

        if config is None:
            # Validation has failed, so set obsState back to READY and raise
            # an error.
            self._set_obs_state(ObsState.READY)
            self._raise_command_error('Configuration validation failed')
            return

        # Update scan parameters
        self._update_scan_parameters(config)

        # Set the receive addresses for the next scan
        scan_id = config.get('scanId')
        receive_addresses = self._get_receive_addresses(scan_id)
        self._set_receive_addresses(receive_addresses)

        # Set the obsState to READY
        self._set_obs_state(ObsState.READY)

        LOG.info('-------------------------------------------------------')
        LOG.info('ConfigureScan Successful!')
        LOG.info('-------------------------------------------------------')

    @command
    def Scan(self):
        """Command issued to start scan."""
        # pylint: disable=arguments-differ
        # FIXME Look more at these issues
        LOG.info('-------------------------------------------------------')
        LOG.info('Scan (%s)', self.get_name())
        LOG.info('-------------------------------------------------------')

        # Check obsState is READY
        self._require_obs_state([ObsState.READY])

        # Set SB status to SCANNING
        self._update_sb_status('SCANNING')

        # Set obsState to SCANNING
        self._set_obs_state(ObsState.SCANNING)

        LOG.info('-------------------------------------------------------')
        LOG.info('Scan Successful')
        LOG.info('-------------------------------------------------------')

    @command
    def EndScan(self):
        """Command issued to end scan."""
        LOG.info('-------------------------------------------------------')
        LOG.info('EndScan (%s)', self.get_name())
        LOG.info('-------------------------------------------------------')

        # Check obsState is SCANNING
        self._require_obs_state([ObsState.SCANNING])

        # Clear receiveAddresses
        self._set_receive_addresses(None)

        # Set SB status to READY
        self._update_sb_status('READY')

        # Set obsState to READY
        self._set_obs_state(ObsState.READY)

        LOG.info('-------------------------------------------------------')
        LOG.info('EndScan Successful')
        LOG.info('-------------------------------------------------------')

    @command
    def EndSB(self):
        """Command issued to end the scheduling block."""
        LOG.info('-------------------------------------------------------')
        LOG.info('EndSB (%s)', self.get_name())
        LOG.info('-------------------------------------------------------')

        # Check obsState is READY
        self._require_obs_state([ObsState.READY])

        # Set SB status to FINISHED
        self._update_sb_status('FINISHED')

        # End the real-time processing associated with this subarray
        self._end_realtime_processing()

        # Set obsState to IDLE
        self._set_obs_state(ObsState.IDLE)

        LOG.info('-------------------------------------------------------')
        LOG.info('EndSB Successful')
        LOG.info('-------------------------------------------------------')

    # -------------------------------------
    # Public methods
    # -------------------------------------

    @staticmethod
    def set_feature_toggle_default(feature_name, default):
        """Set the default value of a feature toggle.

        :param feature_name: Name of the feature
        :param default: Default for the feature toggle (if it is not set)

        """
        env_var = SDPSubarray._get_feature_toggle_env_var(feature_name)
        if not os.environ.get(env_var):
            LOG.debug('Setting default for toggle: %s = %s', env_var, default)
            os.environ[env_var] = str(int(default))

    @staticmethod
    def is_feature_active(feature_name):
        """Check if feature is active.

        :param feature_name: Name of the feature.
        :returns: True if the feature toggle is enabled.

        """
        env_var = SDPSubarray._get_feature_toggle_env_var(feature_name)
        env_var_value = os.environ.get(env_var)
        return env_var_value == '1'

    # -------------------------------------
    # Private methods
    # -------------------------------------

    @staticmethod
    def _get_feature_toggle_env_var(feature_name):
        """Get the env var associated with the feature toggle.

        :param feature_name: Name of the feature.
        :returns: environment variable name for feature toggle.

        """
        if isinstance(feature_name, FeatureToggle):
            feature_name = feature_name.name
        env_var = str('toggle_' + feature_name).upper()
        allowed = ['TOGGLE_' + toggle.name for toggle in FeatureToggle]
        if env_var not in allowed:
            message = 'Unknown feature toggle: {} (allowed: {})' \
                .format(env_var, allowed)
            LOG.error(message)
            raise ValueError(message)
        return env_var

    def _set_obs_state(self, value, verbose=True):
        """Set the obsState and issue a change event."""
        if verbose:
            LOG.info('Setting obsState to: %s', repr(ObsState(value)))
        self._obs_state = value
        self.push_change_event('obsState', self._obs_state)

    def _set_admin_mode(self, value, verbose=True):
        """Set the adminMode and issue a change event."""
        if verbose:
            LOG.debug('Setting adminMode to: %s', repr(AdminMode(value)))
        self._admin_mode = value
        self.push_change_event('adminMode', self._admin_mode)

    def _set_health_state(self, value, verbose=True):
        """Set the healthState and issue a change event."""
        if verbose:
            LOG.debug('Setting healthState to: %s', repr(HealthState(value)))
        self._health_state = value
        self.push_change_event('healthState', self._health_state)

    def _set_receive_addresses(self, value):
        """Set the receiveAddresses and issue a change event."""
        self._receive_addresses = value
        self.push_change_event('receiveAddresses',
                               json.dumps(self._receive_addresses))

    def _require_obs_state(self, allowed_states, invert=False):
        """Require specified obsState values.

        Checks if the current obsState matches the specified allowed values.

        If invert is False (default), throw an exception if the obsState
        is not in the list of specified states.

        If invert is True, throw an exception if the obsState is NOT in the
        list of specified allowed states.

        :param allowed_states: List of allowed obsState values
        :param invert: If True require that the obsState is not in one of
                       specified allowed states

        """
        # Fail if obsState is NOT in one of the allowed_obs_states
        if not invert and self._obs_state not in allowed_states:
            self._set_obs_state(ObsState.FAULT)
            msg = 'obsState ({}) must be in {}'.format(
                self._obs_state, allowed_states)
            self._raise_command_error(msg)

        # Fail if obsState is in one of the allowed_obs_states
        if invert and self._obs_state in allowed_states:
            self._set_obs_state(ObsState.FAULT)
            msg = 'The device must NOT be in one of the ' \
                  'following obsState values: {}'.format(allowed_states)
            self._raise_command_error(msg)

    def _require_admin_mode(self, allowed_modes, invert=False):
        """Require specified adminMode values.

        Checks if the current adminMode matches the specified allowed values.

        If invert is False (default), throw an exception if not in the list
        of specified states / modes.

        If invert is True, throw an exception if the adminMode is NOT in the
        list of specified allowed states.

        :param allowed_modes: List of allowed adminMode values
        :param invert: If True require that the adminMode is not in one of
                       specified allowed states

        """
        # Fail if adminMode is NOT in one of the allowed_modes
        if not invert and self._admin_mode not in allowed_modes:
            msg = 'adminMode ({}) must be in: {}'.format(
                repr(self._admin_mode), allowed_modes)
            LOG.error(msg)
            self._raise_command_error(msg)

        # Fail if obsState is in one of the allowed_obs_states
        if invert and self._admin_mode in allowed_modes:
            msg = 'adminMode ({}) must NOT be in: {}'.format(
                repr(self._admin_mode), allowed_modes)
            LOG.error(msg)
            self._raise_command_error(msg)

    def _raise_command_error(self, desc, origin=''):
        """Raise a command error.

        :param desc: Error message / description.
        :param origin: Error origin (optional).

        """
        self._raise_error(desc, reason='Command error', origin=origin)

    def _raise_error(self, desc, reason='', origin=''):
        """Raise an error.

        :param desc: Error message / description.
        :param reason: Reason for the error.
        :param origin: Error origin (optional).

        """
        if reason != '':
            LOG.error(reason)
        LOG.error(desc)
        if origin != '':
            LOG.error(origin)
        tango.Except.throw_exception(reason, desc, origin,
                                     tango.ErrSeverity.ERR)

    @staticmethod
    def _validate_json_config(config_str, schema_filename):
        """Validate a JSON configuration against a schema.

        :param config_str: JSON configuration string
        :param schema_filename: name of schema file in the 'schema'
             sub-directory
        :returns: validated configuration (as dict/list), or None if
            validation fails

        """
        LOG.debug('Validating JSON configuration against schema %s',
                  schema_filename)

        schema_path = os.path.join(os.path.dirname(__file__), 'schema',
                                   schema_filename)
        config = None

        if config_str == '':
            LOG.error('Empty configuration string')
        try:
            config = json.loads(config_str)
            with open(schema_path, 'r') as file:
                schema = json.load(file)
            jsonschema.validate(config, schema)
        except json.JSONDecodeError as error:
            LOG.error('Unable to decode configuration string as JSON: %s',
                      error.msg)
            config = None
        except jsonschema.ValidationError as error:
            LOG.error('Unable to validate JSON configuration: %s',
                      error.message)
            LOG.info('%s', config)
            config = None

        if config is not None:
            LOG.debug('Successfully validated JSON configuration')

        return config

    def _create_processing_blocks(self, config):
        """Create the SB and PBs in the config DB.

        :param config: dict containing configuration data

        """
        # pylint: disable=too-many-branches
        # pylint: disable=too-many-locals
        # pylint: disable=too-many-statements
        # Log IDs found in configuration
        sbi_id = config.get('sbiId')
        scan_id = config.get('scanId')
        pb_ids = [pb.get('id') for pb in config.get('processingBlocks')]
        LOG.info('Scheduling block instance %s', sbi_id)
        LOG.info('Processing blocks %s', pb_ids)
        LOG.info('Scan %s', scan_id)

        # Get lists of existing scheduling blocks and processing blocks
        if self._config_db_client is not None:
            for txn in self._config_db_client.txn():
                existing_sb_ids = txn.list_scheduling_blocks()
                existing_pb_ids = txn.list_processing_blocks()
        else:
            existing_sb_ids = []
            existing_pb_ids = []

        # Check for duplicate IDs
        error = False
        if sbi_id in existing_sb_ids:
            error = True
            LOG.error('Scheduling block instance %s already exists', sbi_id)
        pb_dup = [pb_id for pb_id in pb_ids if pb_id in existing_pb_ids]
        if pb_dup != []:
            error = True
            for pb_id in pb_dup:
                LOG.error('Processing block %s already exists', pb_id)
        if error:
            self._set_obs_state(ObsState.READY)
            self._raise_command_error(
                'Duplicate scheduling block instance ID or processing block'
                ' ID in configuration'
            )
            return

        self._sbi_id = sbi_id

        # Scheduling block.

        sb = {
            'scan_id': scan_id,
            'pb_realtime': [],
            'pb_batch': [],
            'pb_receive_addresses': None
        }

        # Loop over the processing block configurations.

        processing_blocks = []
        cbf_outlink_address = None

        for pbc in config.get('processingBlocks'):
            pb_id = pbc.get('id')
            LOG.info('Parsing processing block %s', pb_id)

            # Get type of workflow and add the processing block ID to the
            # appropriate list.
            workflow = pbc.get('workflow')
            wf_type = workflow.get('type')
            if wf_type == 'realtime':
                sb['pb_realtime'].append(pb_id)
            elif wf_type == 'batch':
                sb['pb_batch'].append(pb_id)
            else:
                LOG.error('Unknown workflow type: %s', wf_type)

            if 'cspCbfOutlinkAddress' in pbc:
                if wf_type == 'batch':
                    LOG.error('cspCbfOutlinkAddress attribute must not '
                              'appear in batch processing block '
                              'configuration')
                elif sb['pb_receive_addresses'] is not None:
                    LOG.error('cspCbfOutlinkAddress attribute must not '
                              'appear in more than one real-time processing '
                              'block configuration')
                else:
                    cbf_outlink_address = pbc.get('cspCbfOutlinkAddress')
                    sb['pb_receive_addresses'] = pb_id

            if 'scanParameters' in pbc:
                if wf_type == 'realtime':
                    scan_parameters = pbc.get('scanParameters')
                elif wf_type == 'batch':
                    LOG.error('scanParameters attribute must not appear '
                              'in batch processing block configuration')
                    scan_parameters = {}
            else:
                scan_parameters = {}

            if 'dependencies' in pbc:
                if wf_type == 'realtime':
                    LOG.error('dependencies attribute must not appear in '
                              'real-time processing block configuration')
                    dependencies = []
                if wf_type == 'batch':
                    dependencies = pbc.get('dependencies')
            else:
                dependencies = []

            # Add processing block to list
            processing_blocks.append(
                ska_sdp_config.ProcessingBlock(
                    pb_id=pb_id,
                    sbi_id=sbi_id,
                    workflow=workflow,
                    parameters=pbc.get('parameters'),
                    scan_parameters=scan_parameters,
                    dependencies=dependencies
                )
            )

        # Create scheduling block and processing blocks in the config DB.
        # This is done in a single transaction.
        if self._config_db_client is not None:
            for txn in self._config_db_client.txn():
                txn.create_scheduling_block(sbi_id, sb)
                for pb in processing_blocks:
                    pb_id = pb.pb_id
                    txn.create_processing_block(pb)
                    txn.create_processing_block_state(pb_id, {})

        if self.is_feature_active(FeatureToggle.CBF_OUTPUT_LINK) \
                and self._config_db_client is not None:
            self._cbf_outlink_address = cbf_outlink_address

    def _update_scan_parameters(self, config):
        """Update scan parameters in the SB and real-time PBs.

        :param config: dict containing configuration data

        """
        scan_id = config.get('scanId')
        LOG.info('Scan: %s', scan_id)

        if self._config_db_client is not None:
            for txn in self._config_db_client.txn():

                sb = txn.get_scheduling_block(self._sbi_id)
                pb_realtime = sb.get('pb_realtime')

                for pbc in config.get('processingBlocks'):
                    pb_id = pbc.get('id')
                    if pb_id not in pb_realtime:
                        LOG.error('Processing block %s is not a real-time PB '
                                  'associated with this subarray', pb_id)
                        continue
                    LOG.info('Updating scan parameters in processing block '
                             '%s', pb_id)
                    pb_old = txn.get_processing_block(pb_id)
                    pb_new = ska_sdp_config.ProcessingBlock(
                        pb_id=pb_old.pb_id,
                        sbi_id=pb_old.sbi_id,
                        workflow=pb_old.workflow,
                        parameters=pb_old.parameters,
                        scan_parameters=pbc.get('scanParameters')
                    )
                    txn.update_processing_block(pb_new)

                sb['scan_id'] = scan_id
                txn.update_scheduling_block(self._sbi_id, sb)

    def _get_receive_addresses(self, scan_id):
        """Get the receive addresses for the next scan.

         The channel link map is read from the CSP device attribute and
         passed to the workflow that was configured to provide the receive
         addresses. The workflow responds by generating the addresses.
         This communication happens via the processing block state.

        :param scan_id: scan ID for which to get receive addresses
        :returns: receive address as dict

        """
        if self._cbf_outlink_address is None \
                or self._config_db_client is None:
            return None

        # Get ID of PB that is generating the receive addresses
        for txn in self._config_db_client.txn():
            sb = txn.get_scheduling_block(self._sbi_id)
        pb_id = sb.get('pb_receive_addresses')

        # Get channel link map with the same scan ID from CSP device
        channel_link_map = self._get_channel_link_map(scan_id)

        # Update channel link map in the PB state
        for txn in self._config_db_client.txn():
            pb_state = txn.get_processing_block_state(pb_id)
            pb_state['channel_link_map'] = channel_link_map
            txn.update_processing_block_state(pb_id, pb_state)

        # Wait for receive addresses with same scan ID to be available in the
        # PB state
        for txn in self._config_db_client.txn():
            pb_state = txn.get_processing_block_state(pb_id)
            receive_addresses = pb_state.get('receive_addresses')
            if receive_addresses is None:
                ra_scan_id = None
            else:
                ra_scan_id = receive_addresses.get('scanId')
            if ra_scan_id != scan_id:
                txn.loop(wait=True)

        return receive_addresses

    def _get_channel_link_map(self, scan_id, timeout=30.0):
        """Get channel link map from the CSP Tango device attribute.

        :param scan_id: Scan ID to match
        :param timeout: Timeout in seconds
        :returns: Validated channel link map as dict

        """
        LOG.debug('Reading channel link map from %s',
                  self._cbf_outlink_address)
        attribute_proxy = AttributeProxy(self._cbf_outlink_address)
        attribute_proxy.ping()

        LOG.debug('Waiting for CSP attribute to provide channel link map for '
                  'scan ID %s', scan_id)
        # This is a horrendous hack to poll the CSP device until the scan
        # ID matches. It needs to refactored to use events.
        start_time = time.time()
        while True:
            channel_link_map_str = attribute_proxy.read().value
            channel_link_map = self._validate_json_config(
                channel_link_map_str, 'channel_link_map.json')
            if channel_link_map is None:
                self._set_obs_state(ObsState.FAULT)
                self._raise_command_error('Channel link map validation '
                                          'failed')
                break
            if channel_link_map.get('scanID') == scan_id:
                break
            elapsed = time.time() - start_time
            LOG.debug('Waiting for scan ID on CSP attribute '
                      '(elapsed: %2.4f s)', elapsed)
            if elapsed > timeout:
                self._set_obs_state(ObsState.FAULT)
                self._raise_command_error('Timeout reached while waiting for '
                                          'scan ID on CSP attribute')
                channel_link_map = None
                break
            time.sleep(1.0)

        return channel_link_map

    def _end_realtime_processing(self):
        """End real-time processing associated with this subarray.

        This resets the internal state of the subarray.
        """
        self._sbi_id = None
        self._cbf_outlink_address = None

    def _update_sb_status(self, status):
        """Update scheduling block status field.

        :param status: status
        """
        if self._config_db_client is not None:
            for txn in self._config_db_client.txn():
                sb = txn.get_scheduling_block(self._sbi_id)
                sb['status'] = status
                txn.update_scheduling_block(self._sbi_id, sb)


def delete_device_server(instance_name='*'):
    """Delete (unregister) SDPSubarray device server instance(s).

    :param instance_name: Optional, name of the device server instance to
                          remove. If not specified all service instances will
                          be removed.

    """
    try:
        tango_db = Database()
        class_name = 'SDPSubarray'
        server_name = '{}/{}'.format(class_name, instance_name)
        for server_name in list(tango_db.get_server_list(server_name)):
            LOG.info('Removing device server: %s', server_name)
            tango_db.delete_server(server_name)
    except ConnectionFailed:
        pass


def register(instance_name, *device_names):
    """Register device with a SDPSubarray device server instance.

    If the device is already registered, do nothing.

    :param instance_name: Instance name SDPSubarray device server
    :param device_names: Subarray device names to register

    """
    # pylint: disable=protected-access
    try:
        tango_db = Database()
        class_name = 'SDPSubarray'
        server_name = '{}/{}'.format(class_name, instance_name)
        devices = list(tango_db.get_device_name(server_name, class_name))
        device_info = DbDevInfo()
        device_info._class = class_name
        device_info.server = server_name
        for device_name in device_names:
            device_info.name = device_name
            if device_name in devices:
                LOG.debug("Device '%s' already registered", device_name)
                continue
            LOG.info('Registering device: %s (server: %s, class: %s)',
                     device_info.name, server_name, class_name)
            tango_db.add_device(device_info)
    except ConnectionFailed:
        pass


def main(args=None, **kwargs):
    """Run server."""
    # Initialise logging
    # log_level = tango.LogLevel.LOG_INFO
    # if len(sys.argv) > 2 and '-v' in sys.argv[2]:
    #     log_level = tango.LogLevel.LOG_DEBUG
    # tango_logging.init(device_name='SDPSubarray', level=log_level)

    # Set default values for feature toggles.
    SDPSubarray.set_feature_toggle_default(FeatureToggle.CONFIG_DB, False)
    SDPSubarray.set_feature_toggle_default(FeatureToggle.CBF_OUTPUT_LINK,
                                           False)
    SDPSubarray.set_feature_toggle_default(FeatureToggle.AUTO_REGISTER, True)

    # If the feature is enabled, attempt to auto-register the device
    # with the tango db.
    if SDPSubarray.is_feature_active(FeatureToggle.AUTO_REGISTER):
        if len(sys.argv) > 1:
            # delete_device_server('*')
            devices = ['mid_sdp/elt/subarray_{:d}'.format(i + 1)
                       for i in range(1)]
            register(sys.argv[1], *devices)

    return run((SDPSubarray,), args=args, **kwargs)


def terminate(_sig, _frame):
    """Terminate the program."""
    LOG.info('Asked to terminate')
    sys.exit(0)


if __name__ == '__main__':
    signal.signal(signal.SIGTERM, terminate)
    main()<|MERGE_RESOLUTION|>--- conflicted
+++ resolved
@@ -135,7 +135,10 @@
 
         # Initialise instance variables
         self._sbi_id = None
+        self._pb_realtime = []
+        self._pb_batch = []
         self._cbf_outlink_address = None
+        self._pb_receive_addresses = None
 
         if ska_sdp_config is not None \
                 and self.is_feature_active(FeatureToggle.CONFIG_DB):
@@ -355,14 +358,10 @@
         receive_addresses = self._get_receive_addresses(scan_id)
         self._set_receive_addresses(receive_addresses)
 
-<<<<<<< HEAD
-        # Set the obsState to
-=======
         # Set SB status to READY
         self._update_sb_status('READY')
 
         # Set the obsState to READY
->>>>>>> d6955b49
         self._set_obs_state(ObsState.READY)
 
         LOG.info('-------------------------------------------------------')
@@ -540,7 +539,7 @@
     def _set_obs_state(self, value, verbose=True):
         """Set the obsState and issue a change event."""
         if verbose:
-            LOG.info('Setting obsState to: %s', repr(ObsState(value)))
+            LOG.debug('Setting obsState to: %s', repr(ObsState(value)))
         self._obs_state = value
         self.push_change_event('obsState', self._obs_state)
 
@@ -681,7 +680,6 @@
         except jsonschema.ValidationError as error:
             LOG.error('Unable to validate JSON configuration: %s',
                       error.message)
-            LOG.info('%s', config)
             config = None
 
         if config is not None:
@@ -758,7 +756,7 @@
             workflow = pbc.get('workflow')
             wf_type = workflow.get('type')
             if wf_type == 'realtime':
-                sb['pb_realtime'].append(pb_id)
+                self._pb_realtime.append(pb_id)
             elif wf_type == 'batch':
                 sb['pb_batch'].append(pb_id)
             else:
