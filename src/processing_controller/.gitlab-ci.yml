--- conflicted
+++ resolved
@@ -26,43 +26,6 @@
   variables:
     BUILD_PATH: src/processing_controller
 
-<<<<<<< HEAD
-test:processing_controller:
-  extends: .tango_tests
-  stage: test
-  script:
-    - cd src/processing_controller
-    - python3 setup.py test
-    # Make the coverage report available at the top level, which will merge it.
-    - mv .coverage ../../$CI_JOB_NAME.coverage
-  artifacts:
-    paths:
-      - ./$CI_JOB_NAME.coverage
-    expire_in: 1 week
-    when: always
-
-### ============================================================================
-### Test Docker development images
-### ============================================================================
-#
-## Placeholder for testing. Currently not doing anything.
-# test:processing_controller:
-#  stage: test
-#  extends: .pull_docker
-#  variables:
-#    BUILD_PATH: src/processing_controller
-#  script:
-#    - echo "Placeholder for testing docker images"
-
-## ============================================================================
-## Tag and push Docker latest images (master only)
-## ============================================================================
-=======
-# ============================================================================
-# Tag and publish Docker image (master only)
-# ============================================================================
->>>>>>> 71ec7dde
-
 publish:processing_controller:
   extends: .push_docker_nexus
   dependencies:
