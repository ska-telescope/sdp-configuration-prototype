# GitLab CI jobs for Helm deployer

# ============================================================================
# Build Docker development image
# ============================================================================

build:helm_deploy:
  extends: .build_docker
  variables:
    BUILD_PATH: src/helm_deploy

<<<<<<< HEAD
### ============================================================================
### Test Docker development images
### ============================================================================
#
test:helm_deploy:
  stage: test
  extends: .tango_tests
  variables:
    BUILD_PATH: src/helm_deploy
  script:
    - cd $BUILD_PATH
    - python3 setup.py test
    - mv .coverage ../../$CI_JOB_NAME.coverage

## ============================================================================
## Tag and push Docker latest images (master only)
## ============================================================================
=======
# ============================================================================
# Tag and publish Docker image (master only)
# ============================================================================
>>>>>>> 71ec7dde

publish:helm_deploy:
  extends: .push_docker_nexus
  dependencies:
    - build:helm_deploy
  variables:
    BUILD_PATH: src/helm_deploy<|MERGE_RESOLUTION|>--- conflicted
+++ resolved
@@ -9,14 +9,13 @@
   variables:
     BUILD_PATH: src/helm_deploy
 
-<<<<<<< HEAD
 ### ============================================================================
 ### Test Docker development images
 ### ============================================================================
 #
 test:helm_deploy:
   stage: test
-  extends: .tango_tests
+  extends: .test_python
   variables:
     BUILD_PATH: src/helm_deploy
   script:
@@ -24,14 +23,9 @@
     - python3 setup.py test
     - mv .coverage ../../$CI_JOB_NAME.coverage
 
-## ============================================================================
-## Tag and push Docker latest images (master only)
-## ============================================================================
-=======
 # ============================================================================
 # Tag and publish Docker image (master only)
 # ============================================================================
->>>>>>> 71ec7dde
 
 publish:helm_deploy:
   extends: .push_docker_nexus
